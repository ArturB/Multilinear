--- conflicted
+++ resolved
@@ -79,11 +79,7 @@
                     ,  transformers
                     ,  vector
                     ,  zlib
-<<<<<<< HEAD
-  ghc-options:         -Wall -Werror -O2 -threaded -rtsopts -with-rtsopts=-N
-=======
-  ghc-options:         -O2 -fllvm -optlo-O3 -threaded -rtsopts -with-rtsopts=-N
->>>>>>> d5a173dc
+  ghc-options:         -Wall -Werror -O2 -fllvm -optlo-O3 -threaded -rtsopts -with-rtsopts=-N
   default-language:    Haskell2010
   default-extensions:  
 
@@ -112,11 +108,7 @@
                      , transformers
                      , vector
                      , zlib
-<<<<<<< HEAD
-  ghc-options:         -Wall -Werror -O2 -threaded -rtsopts -with-rtsopts=-N
-=======
-  ghc-options:         -O2 -fllvm -optlo-O3 -threaded -rtsopts -with-rtsopts=-N
->>>>>>> d5a173dc
+  ghc-options:         -Wall -Werror -O2 -fllvm -optlo-O3 -threaded -rtsopts -with-rtsopts=-N
   default-language:    Haskell2010
   default-extensions:  
 
